import dispatcherInit from './fly/dispatcher'

import { fireFetchEvent, addEventListener, dispatchEvent, FetchEvent, emitter } from "./events"
import { Middleware, MiddlewareChain } from "./middleware"
import { FlyBackend } from "./fly-backend"
import { ReadableStream, WritableStream, TransformStream } from 'web-streams-polyfill'

import consoleInit from './console'
import flyInit from './fly'

import { URL, URLSearchParams } from 'universal-url-lite'//'whatwg-url'
import Headers from './headers'

import textEncodingInit, { TextEncoder, TextDecoder } from './text-encoding'
import fetchInit from './fetch'
import bodyMixin from './ts/body_mixin.ts'
import Blob from './ts/blob.ts'
import FormData from './ts/form_data.ts'
import cryptoInit, { crypto } from './ts/crypto.ts'
import responseInit from './response'
import cache from './cache'
import timersInit, { setTimeout, clearTimeout, setInterval, clearInterval } from './timers'

import { Document, Element } from './document'

// Sets up `Error.prepareStacktrace`
import errorsInit from './utils/error'

import registerFlyBackend from './middleware/fly-backend'
import registerFlyEcho from './middleware/fly-echo'
import registerFlyRoutes from './middleware/fly-routes'
import registerForceSSL from './middleware/force-ssl'
import registerGoogleAnalytics from './middleware/google-analytics'
import registerSession from './middleware/session'

const mwToRegister = [registerFlyBackend, registerFlyEcho, registerFlyRoutes, registerForceSSL, registerGoogleAnalytics,
	registerSession]

global.releasables = []
global.middleware = {}

global.registerMiddleware = function registerMiddleware(type, fn) {
	middleware[type] = fn
}

global.bootstrap = function bootstrap() {
	const ivm = global._ivm

	// Cleanup, early!
	delete global._ivm
	delete global.bootstrap

	const dispatcher = dispatcherInit(ivm, global._dispatch)
	delete global._dispatch

	errorsInit(ivm, dispatcher)

	global.fly = flyInit(ivm, dispatcher)

	global.console = consoleInit(ivm, dispatcher)
	timersInit(ivm, dispatcher)
	Object.assign(global, { setTimeout, clearTimeout, setInterval, clearInterval })

	// Web primitives (?)
	global.ReadableStream = ReadableStream
	global.WritableStream = WritableStream
	global.TransformStream = TransformStream

	textEncodingInit(ivm, dispatcher)
	global.TextEncoder = TextEncoder
	global.TextDecoder = TextDecoder

<<<<<<< HEAD
	// // Web API
	cryptoInit(ivm, dispatcher)
	global.crypto = crypto
=======
	// Web API
>>>>>>> 2b901720
	global.URL = URL
	global.URLSearchParams = URLSearchParams
	global.Headers = Headers
	global.fetch = fetchInit(ivm, dispatcher)
	global.Body = bodyMixin
	global.Blob = Blob
	global.FormData = FormData
	global.Response = responseInit(ivm, dispatcher)
	global.Request = require('./request').Request

	// oh boy
	global.cache = cache

	// Events
	global.fireFetchEvent = fireFetchEvent.bind(null, ivm)
	global.addEventListener = addEventListener
	global.dispatchEvent = dispatchEvent

	global.FetchEvent = FetchEvent

	// DOM
	global.Document = Document
	global.Element = Element

	// Fly-specific
	global.FlyBackend = FlyBackend

	// Middleware
	global.Middleware = Middleware
	global.MiddlewareChain = MiddlewareChain

	global.getHeapStatistics = function getHeapStatistics() {
		return new Promise((resolve, reject) => {
			const cb = new ivm.Reference(function (err, heap) {
				cb.release()
				if (err) {
					reject(err)
					return
				}
				resolve(heap)
			})
			dispatcher.dispatch('getHeapStatistics', cb).catch((err) => {
				try { cb.release() } catch (e) { }
				reject(err)
			})
		})
	}

	// load all middleware
	for (const mwReg of mwToRegister)
		mwReg(ivm, dispatcher)
}

global.finalizers = []

global.finalize = function finalize() {
	while (finalizers.length) {
		try { finalizers.shift()() } catch (e) { }
	}
}

global.teardown = global.release = function release() {
	releaseReleasables()
	emitter.removeAllListeners()

	// violent
	// for (const prop of Object.getOwnPropertyNames(global))
	// 	try { global[prop] = null } catch (e) { }
}

function releaseReleasables() {
	while (releasables.length) {
		try { releasables.shift().release() } catch (e) { }
	}
}<|MERGE_RESOLUTION|>--- conflicted
+++ resolved
@@ -70,13 +70,9 @@
 	global.TextEncoder = TextEncoder
 	global.TextDecoder = TextDecoder
 
-<<<<<<< HEAD
-	// // Web API
+	// Web API
 	cryptoInit(ivm, dispatcher)
 	global.crypto = crypto
-=======
-	// Web API
->>>>>>> 2b901720
 	global.URL = URL
 	global.URLSearchParams = URLSearchParams
 	global.Headers = Headers
