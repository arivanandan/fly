import * as fs from 'fs'
import * as path from 'path'

import glob = require('glob')
import { root } from './root'

import { Bridge } from '../bridge/bridge'
<<<<<<< HEAD
import { LocalRuntime } from '../local_runtime';
import { App } from '../app';
=======
import { SQLiteDataStore } from '../sqlite_data_store';
>>>>>>> e1f17e29

const scripts = [
  require.resolve("mocha/mocha"),
  require.resolve('../../v8env/testing/setup'),
].map((filename) => {
  return {
    filename: filename,
    code: fs.readFileSync(filename).toString()
  }
})

const runPath = require.resolve("../../v8env/testing/run")

interface TestArgs {
  paths?: string[]
}

import { FileAppStore } from '../file_app_store';

root
  .subCommand<any, TestArgs>("test [paths...]")
  .description("Run unit tests, defaults to {test,spec}/**/*.{test,spec}.js")
  .action((opts, args, rest) => {
    const { ivm } = require('../')
    const { getWebpackConfig, buildAppWithConfig } = require('../utils/build')

    const cwd = process.cwd()

    let paths = args.paths && args.paths.length ?
      [].concat.apply([],
        args.paths.map((f) =>
          glob.sync(f).map((gf) =>
            path.resolve(cwd, gf)
          )
        )
      ) :
      glob.sync('./test/**/*.+(spec|test).js');

    if (paths.length === 0) {
      console.log("No test files found")
      return
    }

    let conf = getWebpackConfig(cwd)
    conf.entry = paths

    const appStore = new FileAppStore(cwd, { noWatch: true, noSource: true, env: "test" })

    buildAppWithConfig(cwd, conf, { watch: false }, async (err: Error, code: string, hash: string, sourceMap: string) => {
      if (err)
        throw err

      const app = appStore.app

      try {
<<<<<<< HEAD
        const app = appStore.app
        const rt = new LocalRuntime(new App({ app: app.name, version: app.version, source: "", source_hash: "", config: {}, secrets: {}, env: "test" }), new Bridge)

        await rt.set('_mocha_done', new ivm.Reference(function (failures: number) {
=======
        // await v8Env.waitForReadiness()
        const iso = new ivm.Isolate({ snapshot: v8Env.snapshot })
        const ctx = await createContext(iso, new Bridge({
          dataStore: new SQLiteDataStore(app.name, 'test')
        }))

        await ctx.set('_log', new ivm.Reference(function (lvl: string, msg: string, ...args: any[]) {
          log.log(lvl, msg, ...args)
        }))

        ctx.meta.app = app

        ctx.logger.add(winston.transports.Console, {
          formatter: function (options: any) {
            return options.message
          }
        })

        await ctx.set('_mocha_done', new ivm.Reference(function (failures: number) {
>>>>>>> e1f17e29
          if (failures)
            return process.exit(1)
          process.exit()
        }))

        for (let script of scripts) {
          const compiled = await rt.isolate.compileScript(script.code, script)
          await compiled.run(rt.context)
        }

        await rt.setApp(app)

        const bundleName = `bundle-${hash}`
        const sourceFilename = `${bundleName}.js`
        const sourceMapFilename = `${bundleName}.map.json`
        const bundleScript = await rt.isolate.compileScript(code, { filename: sourceFilename })
        await bundleScript.run(rt.context)

        const runScript = await rt.isolate.compileScript(fs.readFileSync(runPath).toString(), { filename: runPath })
        console.log("Running tests...")
        await runScript.run(rt.context)
      } catch (err) {
        console.error(err.stack)
      }
    })
  })
<|MERGE_RESOLUTION|>--- conflicted
+++ resolved
@@ -5,12 +5,9 @@
 import { root } from './root'
 
 import { Bridge } from '../bridge/bridge'
-<<<<<<< HEAD
 import { LocalRuntime } from '../local_runtime';
 import { App } from '../app';
-=======
 import { SQLiteDataStore } from '../sqlite_data_store';
->>>>>>> e1f17e29
 
 const scripts = [
   require.resolve("mocha/mocha"),
@@ -66,32 +63,15 @@
       const app = appStore.app
 
       try {
-<<<<<<< HEAD
         const app = appStore.app
-        const rt = new LocalRuntime(new App({ app: app.name, version: app.version, source: "", source_hash: "", config: {}, secrets: {}, env: "test" }), new Bridge)
+        const rt = new LocalRuntime(
+          new App({ app: app.name, version: app.version, source: "", source_hash: "", config: {}, secrets: {}, env: "test" }),
+          new Bridge({
+            dataStore: new SQLiteDataStore(app.name, 'test')
+          })
+        )
 
         await rt.set('_mocha_done', new ivm.Reference(function (failures: number) {
-=======
-        // await v8Env.waitForReadiness()
-        const iso = new ivm.Isolate({ snapshot: v8Env.snapshot })
-        const ctx = await createContext(iso, new Bridge({
-          dataStore: new SQLiteDataStore(app.name, 'test')
-        }))
-
-        await ctx.set('_log', new ivm.Reference(function (lvl: string, msg: string, ...args: any[]) {
-          log.log(lvl, msg, ...args)
-        }))
-
-        ctx.meta.app = app
-
-        ctx.logger.add(winston.transports.Console, {
-          formatter: function (options: any) {
-            return options.message
-          }
-        })
-
-        await ctx.set('_mocha_done', new ivm.Reference(function (failures: number) {
->>>>>>> e1f17e29
           if (failures)
             return process.exit(1)
           process.exit()
