import * as http from 'http';
import { ivm } from './'
import * as zlib from 'zlib';
import log from './log'
import * as httpUtils from './utils/http'
import { Writable } from 'stream'
import { App } from './app'

import { ProxyStream } from './bridge/proxy_stream';
import { FileAppStore } from './file_app_store';
import { Bridge } from './bridge/bridge';
import { LocalFileStore } from './local_file_store';
import { randomBytes } from 'crypto';
<<<<<<< HEAD
import { LocalRuntime } from './local_runtime';
import { Runtime } from './runtime';
import { Tags, Span, MockTracer } from 'opentracing';
=======
import { SQLiteDataStore } from './sqlite_data_store';

const defaultFetchDispatchTimeout = 1000
const defaultFetchEndTimeout = 5000
>>>>>>> e1f17e29

const hopHeaders = [
	// From RFC 2616 section 13.5.1
	"Connection",
	"Keep-Alive",
	"Proxy-Authenticate",
	"Proxy-Authorization",
	"TE",
	"Trailers",
	"Transfer-Encoding",
	"Upgrade",

	// We don't want to trigger upstream HTTPS redirect
	"Upgrade-Insecure-Requests"
]

export interface RequestMeta {
	app?: App,
	startedAt?: [number, number], //process.hrtime() ya know
	endedAt?: [number, number],
	id?: string,
	originalURL?: string,
}

declare module 'http' {
	interface IncomingMessage {
		protocol: string
	}
}

export interface ServerOptions {
<<<<<<< HEAD
=======
	env?: string
	contextStore?: DefaultContextStore
>>>>>>> e1f17e29
	appStore?: FileAppStore
	bridge?: Bridge
	inspect?: boolean
}

export interface RequestTask {
	request: http.IncomingMessage
	response: http.ServerResponse
}

export class Server extends http.Server {
	options: ServerOptions

	bridge: Bridge
	runtime: LocalRuntime
	appStore: FileAppStore

	constructor(options: ServerOptions = {}) {
		super()
		this.options = options
		this.appStore = options.appStore || new FileAppStore(process.cwd())
<<<<<<< HEAD
		this.bridge = options.bridge || new Bridge({ fileStore: new LocalFileStore(process.cwd(), this.appStore.release) })
		this.runtime = new LocalRuntime(this.appStore.app, this.bridge, { inspect: !!options.inspect })
=======
		this.bridge = options.bridge || new Bridge({
			fileStore: new LocalFileStore(process.cwd(), this.appStore.release),
			dataStore: new SQLiteDataStore(this.appStore.app.name, options.env || 'development')
		})
		this.contextStore = options.contextStore || new DefaultContextStore()
>>>>>>> e1f17e29
		this.on("request", this.handleRequest.bind(this))
		this.on("listening", () => {
			const addr = this.address()
			console.log(`Server listening on ${addr.address}:${addr.port}`)
		})
	}

	private async handleRequest(request: http.IncomingMessage, response: http.ServerResponse) {
		request.pause()
		const reqId = randomBytes(12).toString('hex')
		const tracer = new MockTracer()
		const span = tracer.startSpan('http_request')
		span.addTags({
			"http.method": request.method,
			"http.host": request.headers.host,
			"http.url": request.url,
			"http.request_id": reqId
		});
		if (request.url === undefined) // typescript check fix
			return

		if (request.headers.host === undefined)
			return

		if (request.url == undefined) { // typescript check fix
			return
		}

		request.protocol = 'http:'
		request.headers['x-request-id'] = reqId

		const app = this.appStore.app;

		if (!app.source) {
			response.writeHead(400)
			response.end("app has no source")
			return
		}

		try {
			await this.runtime.setApp(app)
		} catch (err) {
			handleCriticalError(err, request, response, span)
			return
		}

		try {
			await handleRequest(this.runtime, request, response, span)
		} catch (err) {
			log.error("error handling request:", err.stack)
			handleCriticalError(err, request, response, span)
		} finally {
			span.finish()
			const pspan = tracer.report().spans[0]
			this.runtime.log('info', `${request.connection.remoteAddress} ${request.method} ${request.url} ${response.statusCode} ${pspan.durationMs()}ms`)
		}
	}

}

type V8ResponseBody = null | string | ArrayBuffer | Buffer | ivm.Reference<ProxyStream>

export function handleRequest(rt: Runtime, req: http.IncomingMessage, res: http.ServerResponse, span: Span) {

	span.log({ event: "handle_request" })

	const flyRecurseHeader = req.headers['fly-allow-recursion']
	if (!flyRecurseHeader || !flyRecurseHeader[0]) {
		const flyAppHeader = req.headers['fly-app']
		if (flyAppHeader) {
			const flyAppName: string = Array.isArray(flyAppHeader) ? flyAppHeader[0] : flyAppHeader
			if (flyAppName == rt.app.name) {
				res.writeHead(400)
				res.end("Too much recursion")
				req.destroy() // stop everything I guess.
				return
			}
		}
	}

	const fullURL = httpUtils.fullURL(req.protocol, req)

	const feSpan = span.tracer().startSpan("fetch_event", { childOf: span })

	let cbCalled = false
	return new Promise((resolve, reject) => { // mainly to make try...finally work
		let reqForV8 = {
			method: req.method,
			headers: req.headers,
			remoteAddr: req.connection.remoteAddress
		}

		let fetchCallback = (err: any, v8res: any, resBody: V8ResponseBody) => {
			if (cbCalled) {
				return // this can't happen twice
			}
			cbCalled = true
			feSpan.log({ event: "respond_with_call" })

			if (err) {
				log.error("error from fetch callback:", err)
				feSpan.setTag(Tags.ERROR, true);
				feSpan.log({ event: "error", 'error.message': err })

				writeHead(rt, res, 500)
				res.end("Error: " + err)
				return
			}

			feSpan.finish()

			for (let n in v8res.headers) {
				try {
					n = n.trim()
					if (/^server$/i.test(n))
						continue

					const val = v8res.headers[n]

					res.setHeader(n, val)
				} catch (err) {
					log.error("error setting header", err)
				}
			}

			for (let n of hopHeaders)
				res.removeHeader(n)

			let dst: Writable = res
			let contentEncoding = res.getHeader("content-encoding")
			let contentType = res.getHeader("content-type")
			let acceptEncoding = req.headers['accept-encoding']
			if (acceptEncoding && acceptEncoding instanceof Array) {
				acceptEncoding = acceptEncoding.join(", ")
			}

			// gzip if no encoding
			if (!contentEncoding && contentType && acceptEncoding && acceptEncoding.includes("gzip")) {
				if (contentType && contentType instanceof Array) {
					contentType = contentType.join(", ")
				} else {
					contentType = contentType.toString()
				}
				// only gzip text
				if (
					contentType.includes("text/") ||
					contentType.includes("application/javascript") ||
					contentType.includes("application/json")
				) {
					span.log({ event: "requires_gzip" })
					res.removeHeader("Content-Length")
					res.setHeader("Content-Encoding", "gzip")
					dst = zlib.createGzip({ level: 2 })
					dst.pipe(res)
				}
			}

			writeHead(rt, res, v8res.status)

			handleResponse(resBody, res, dst).then((len) => {
				rt.reportUsage("http", { dataOut: len })
				if (!res.finished)
					res.end() // we are done. triggers 'finish' event
			}).then(() => resolve()).catch((e) => reject(e))
		}

		rt.getSync("fireFetchEvent").apply(null, [
			fullURL,
			new ivm.ExternalCopy(reqForV8).copyInto({ release: true }),
			req.method === 'GET' || req.method === 'HEAD' ? null : new ProxyStream(req).ref,
			new ivm.Reference(fetchCallback)
		]).catch(reject)
	})
}

function handleResponse(src: V8ResponseBody, res: http.ServerResponse, dst: Writable): Promise<number> {
	if (!src)
		return Promise.resolve(0)

	if (src instanceof ivm.Reference) {
		return handleResponseStream(src.deref({ release: true }), res, dst)
	}

	let totalLength = 0

	if (src instanceof ArrayBuffer)
		src = Buffer.from(src)

	return new Promise<number>((resolve, reject) => {
		res.on("finish", () => {
			if (src instanceof Buffer)
				totalLength = src.byteLength
			else if (typeof src === 'string')
				totalLength = Buffer.byteLength(src, 'utf8')
			resolve(totalLength)
		})
		res.on("error", (err) => {
			reject(err)
		})
		dst.end(src) // string or Buffer
	})
}

function handleResponseStream(src: ProxyStream, res: http.ServerResponse, dst: Writable): Promise<number> {
	return new Promise(function (resolve, reject) {
		setImmediate(() => {
			let dataOut = 0
			dst.on("data", function (d) {
				dataOut += d.byteLength
			})
			res.on("finish", function () {
				resolve(dataOut)
			}).on("error", reject)
			for (const c of src.buffered) {
				dst.write(c)
			}
			src.stream.pipe(dst)
		})
	})
}

function handleCriticalError(err: Error, req: http.IncomingMessage, res: http.ServerResponse, span: Span) {
	span.setTag(Tags.ERROR, true);
	span.log({ event: "error", 'error.message': err.message, 'error.stack': err.stack })
	log.error("critical error:", err)
	if (res.finished)
		return
	res.writeHead(500)
	res.end("Critical error.")
	req.destroy() // stop everything I guess.
}

function writeHead(rt: Runtime, res: http.ServerResponse, status: number) {
	res.writeHead(status)
}<|MERGE_RESOLUTION|>--- conflicted
+++ resolved
@@ -11,16 +11,13 @@
 import { Bridge } from './bridge/bridge';
 import { LocalFileStore } from './local_file_store';
 import { randomBytes } from 'crypto';
-<<<<<<< HEAD
 import { LocalRuntime } from './local_runtime';
 import { Runtime } from './runtime';
 import { Tags, Span, MockTracer } from 'opentracing';
-=======
 import { SQLiteDataStore } from './sqlite_data_store';
 
 const defaultFetchDispatchTimeout = 1000
 const defaultFetchEndTimeout = 5000
->>>>>>> e1f17e29
 
 const hopHeaders = [
 	// From RFC 2616 section 13.5.1
@@ -52,11 +49,7 @@
 }
 
 export interface ServerOptions {
-<<<<<<< HEAD
-=======
 	env?: string
-	contextStore?: DefaultContextStore
->>>>>>> e1f17e29
 	appStore?: FileAppStore
 	bridge?: Bridge
 	inspect?: boolean
@@ -78,16 +71,11 @@
 		super()
 		this.options = options
 		this.appStore = options.appStore || new FileAppStore(process.cwd())
-<<<<<<< HEAD
-		this.bridge = options.bridge || new Bridge({ fileStore: new LocalFileStore(process.cwd(), this.appStore.release) })
-		this.runtime = new LocalRuntime(this.appStore.app, this.bridge, { inspect: !!options.inspect })
-=======
 		this.bridge = options.bridge || new Bridge({
 			fileStore: new LocalFileStore(process.cwd(), this.appStore.release),
 			dataStore: new SQLiteDataStore(this.appStore.app.name, options.env || 'development')
 		})
-		this.contextStore = options.contextStore || new DefaultContextStore()
->>>>>>> e1f17e29
+		this.runtime = new LocalRuntime(this.appStore.app, this.bridge, { inspect: !!options.inspect })
 		this.on("request", this.handleRequest.bind(this))
 		this.on("listening", () => {
 			const addr = this.address()
