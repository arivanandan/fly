import { registerBridge } from '.';
import { Bridge } from './bridge';

import { TextEncoder, TextDecoder } from 'util'
import { transferInto } from '../utils/buffer';
import { Runtime } from '../runtime';

<<<<<<< HEAD
registerBridge("TextDecoder.decode", async function (rt: Runtime, bridge: Bridge, buf: ArrayBuffer, encoding?: string) {
  return new TextDecoderProxy(encoding).decode(buf)
=======
registerBridge("TextDecoder.decode", async function (ctx: Context, bridge: Bridge, buf: ArrayBuffer, encoding?: string) {
  console.log("Decoding buffer:", encoding, buf.byteLength)
  //const txt = await new TextDecoderProxy(encoding).decode(buf)
  const txt2 = Buffer.from(buf).toString(encoding)
  //console.log("Got string:", txt.length, txt2.length, txt == txt2, txt[txt.length - 1], txt2[txt2.length - 1])
  return txt2
>>>>>>> c5463ba1
})

registerBridge("TextEncoder.encode", async function (rt: Runtime, bridge: Bridge, data: string) {
  return new TextEncoderProxy().encode(data)
})

class TextDecoderProxy {
  td: TextDecoder
  constructor(encoding?: string) {
    this.td = new TextDecoder(encoding)
  }

  async decode(input: ArrayBuffer | DataView | TypedArray) {
    return this.td.decode(input)
  }
}

class TextEncoderProxy {
  te: TextEncoder
  constructor() {
    this.te = new TextEncoder()
  }
  async encode(input: string) {
    return transferInto(this.te.encode(input))
  }
}<|MERGE_RESOLUTION|>--- conflicted
+++ resolved
@@ -5,17 +5,12 @@
 import { transferInto } from '../utils/buffer';
 import { Runtime } from '../runtime';
 
-<<<<<<< HEAD
 registerBridge("TextDecoder.decode", async function (rt: Runtime, bridge: Bridge, buf: ArrayBuffer, encoding?: string) {
-  return new TextDecoderProxy(encoding).decode(buf)
-=======
-registerBridge("TextDecoder.decode", async function (ctx: Context, bridge: Bridge, buf: ArrayBuffer, encoding?: string) {
   console.log("Decoding buffer:", encoding, buf.byteLength)
   //const txt = await new TextDecoderProxy(encoding).decode(buf)
   const txt2 = Buffer.from(buf).toString(encoding)
   //console.log("Got string:", txt.length, txt2.length, txt == txt2, txt[txt.length - 1], txt2[txt2.length - 1])
   return txt2
->>>>>>> c5463ba1
 })
 
 registerBridge("TextEncoder.encode", async function (rt: Runtime, bridge: Bridge, data: string) {
