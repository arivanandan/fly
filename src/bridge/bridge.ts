--- conflicted
+++ resolved
@@ -4,13 +4,10 @@
 import './logger'
 import './fly/cache'
 import './fly/image'
-<<<<<<< HEAD
 import './text-encoding'
 import './crypto'
 import './error'
-=======
 import './timers'
->>>>>>> 2b901720
 import { ivm, CacheStore, FileStore } from '../'
 
 import { catalog, BridgeFunction } from './'
